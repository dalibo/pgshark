##
# This program is open source, licensed under the simplified BSD license.  For license terms, see the LICENSE file.
##
package pgShark::Core;

use strict;
use warnings;
use Net::Pcap qw(:functions);
use Net::Pcap::Reassemble;
use NetPacket::Ethernet qw(:types);
use NetPacket::IP qw(:protos);
use NetPacket::TCP;
use Data::Hexdumper;
use Data::Dumper;
use pgShark::Utils;

## Constructor
# @param $args a hash ref of settings:
# {
#   'host' => IP address of the server
#   'port' => Port of the PostgreSQL server
#   'procs' => {
#	   # Hash of callbacks for each messages.
#      'message name' => \&function_to_call
#      ...
#   }
# }
# See the following link about available message name:
#   http://www.postgresql.org/docs/8.4/static/protocol-message-formats.html
# TODO add check about mandatory option 'procs' => {}
sub new {
	my $class = shift;
	my $args = shift;

	my $self = {
		'host' => defined($args->{'host'}) ? $args->{'host'} : 'localhost',
		'pcap' => undef,
		'pckt_count' => 0,
		'port' => defined($args->{'port'}) ? $args->{'port'} : '5432',
		'queries_count' => 0,
		'protocol' => defined($args->{'protocol'}) ? $args->{'protocol'} : '3',
		'sessions' => {}
	};

	foreach my $func (keys %{ $args->{'procs'} } ) {
		$self->{$func} = $args->{'procs'}->{$func};
	}

	if ($self->{'protocol'} eq '2') {
		$self->{'process_message'} = \&process_message_v2;
	}
	else {
		$self->{'process_message'} = \&process_message_v3;
	}

	debug(1, "Core: loaded.\n");

	return bless($self, $class);
}

## Set the pcap filter. See pcap-filter(7)
# @param $filter the filter to apply
sub setFilter {
	my $self = shift;
	my $filter = shift;
	my $c_filter = undef;

	if ($filter) {
		pcap_compile($self->{'pcap'}, \$c_filter, $filter, 0, 0);
		pcap_setfilter($self->{'pcap'}, $c_filter);
	}
}

## Open a live capture on given interface
# @param $interface the interface to listen on
# @param $err a reference to a string. It will be filled with the error message if the function fail.
# @returns 0 on success, 1 on failure
sub live {
	my $self = shift;
	my $interface = shift;
	my $err = shift;

	return 1 unless $self->{'pcap'} = pcap_open_live($interface, 65535, 0, 0, $err);

	return 0;
}

## Open a pcap file
# @param $file the pcap file to open
# @param $err a reference to a string. It will be filled with the error message if the function fail.
# @returns 0 on success, 1 on failure
sub open {
	my $self = shift;
	my $file = shift;
	my $err = shift;

	return 1 unless $self->{'pcap'} = pcap_open_offline($file, \$err);

	return 0;
}

## Close the current pcap handle
sub close {
	my $self = shift;
	pcap_close($self->{'pcap'}) if $self->{'pcap'};

	$self->{'pcap'} = undef;
}

## Loop over all available packets from the pcap handle
sub process_all {
	my $self = shift;
	Net::Pcap::Reassemble::loop($self->{'pcap'}, -1, \&process_packet, $self)
		if $self->{'pcap'};

	## slightly better perfs without Net::Pcap::Reassemble
	# pcap_loop($pcap, -1, \&process_packet, $self);
}

## Main callback called to dissect a network packet
# It dissects the given network packet looking for PostgreSQL data.
# If one or more PostgreSQL message is found, call the appropriate callback (from $self)
# for each messages.
sub process_packet {
	my($self, $pckt_hdr, $pckt) = @_;

	$self->{'pckt_count'}++;
	my ($eth, $ip, $tcp);
	my ($sess_hash, $from_backend);

	$eth = NetPacket::Ethernet->decode($pckt);

	# ignore non-IP packets
	return unless (defined($eth->{'data'})
		and defined($eth->{'type'})
		and ($eth->{'type'} == ETH_TYPE_IP)
	);

	# decode the IP payload
	$ip = NetPacket::IP->decode($eth->{'data'});

	# ignore non-TCP packets
	unless ($ip->{'proto'} == IP_PROTO_TCP) {
		debug(2, "IP: not TCP\n");
		return;
	}

	# decode the TCP payload
	$tcp = NetPacket::TCP->decode($ip->{'data'});

	debug(2, "packet: #=%d len=%s, caplen=%s\n", $self->{'pckt_count'}, map { $pckt_hdr->{$_} } qw(len caplen));

	# ignore tcp without data
	unless (length $tcp->{'data'}) {
		debug(2, "TCP: no data\n");
		return;
	}

	debug(2, "IP:TCP %s:%d -> %s:%d\n", $ip->{'src_ip'}, $tcp->{'src_port'}, $ip->{'dest_ip'}, $tcp->{'dest_port'});

	# pgShark must track every sessions to be able to dissect their data without
	# mixing them. Sessions related data are kept in "$self->{'sessions'}", each
	# session is identified with its hash, composed by its IP and origin port.
	# We could add server ip and port to this hash, but we are suppose to work
	# with only one server.
	if ($ip->{'src_ip'} eq $self->{'host'} and $tcp->{'src_port'} == $self->{'port'}) {
		$from_backend = 1;
		$sess_hash = $ip->{'dest_ip'} . $tcp->{'dest_port'};
	}
	else {
		$from_backend = 0;
		$sess_hash = $ip->{'src_ip'} . $tcp->{'src_port'};
	}
	$sess_hash =~ s/\.//g; # FIXME perf ? useless but for better debug messages

	if (not defined($self->{'sessions'}->{$sess_hash})) {
		debug(3, "PGSQL: creating a new session %s\n", $sess_hash);
		$self->{'sessions'}->{$sess_hash} = {
			'data' => '', # raw data of the message
		};
	}

	# add data to the current session's buffer
	$self->{'sessions'}->{$sess_hash}->{'data'} .= $tcp->{'data'};

	# hash about message informations
	my $pg_msg = {
		# tcp/ip properties
		'tcpip' => {
			'src_ip' => $ip->{'src_ip'},
			'dest_ip' => $ip->{'dest_ip'},
			'src_port' => $tcp->{'src_port'},
			'dest_port' => $tcp->{'dest_port'}
		},
		# the session this message belongs to
		'sess_hash' => $sess_hash,
		# is the message coming from backend ?
		'from_backend' => $from_backend,
		# timestamps of the message
		'timestamp' => "$pckt_hdr->{'tv_sec'}.". sprintf('%06d', $pckt_hdr->{'tv_usec'}),
		## the following entries will be feeded bellow
		# 'type' => message type. Either one-char type or full message for special ones
		# 'data' =>  the message data (without the type and int32 length)
		## other fields specifics to each messages are added bellow
	};

	$self->{'process_message'}->($self, $pg_msg);
}

sub parse_v3 {
	my $self = shift;
	my $pg_msg = shift;

	my $from_backend = $pg_msg->{'from_backend'};
	my $curr_sess = $self->{'sessions'}->{$pg_msg->{'sess_hash'}};
	my $len;

	# message: B(R) "Authentication*"
	if ($from_backend and $pg_msg->{'type'} eq 'R') {
		($len, $pg_msg->{'code'}) = unpack('xNN', $curr_sess->{'data'});

		# AuthenticationOk
		if ($pg_msg->{'code'} == 0) {
			$pg_msg->{'type'} = 'AuthenticationOk';
			return 9;
		}
		# AuthenticationKerberosV5
		elsif ($pg_msg->{'code'} == 2) {
			$pg_msg->{'type'} = 'AuthenticationKerberosV5';
			return 9;
		}
		# AuthenticationCleartextPassword
		elsif ($pg_msg->{'code'} == 3) {
			$pg_msg->{'type'} = 'AuthenticationCleartextPassword';
			return 9;
		}
		# AuthenticationMD5Password
		elsif ($pg_msg->{'code'} == 5) {
			$pg_msg->{'salt'} = substr($curr_sess->{'data'}, 9, 4);
			$pg_msg->{'type'} = 'AuthenticationMD5Password';
			return 13;
		}
		# AuthenticationSCMCredential
		elsif ($pg_msg->{'code'} == 6) {
			$pg_msg->{'type'} = 'AuthenticationSCMCredential';
			return 9;
		}
		# AuthenticationGSS
		elsif ($pg_msg->{'code'} == 7) {
			$pg_msg->{'type'} = 'AuthenticationGSS';
			return 9;
		}
		# AuthenticationSSPI
		elsif ($pg_msg->{'code'} == 9) {
			$pg_msg->{'type'} = 'AuthenticationSSPI';
			return 9;
		}
		# GSSAPI or SSPI authentication data
		elsif ($pg_msg->{'code'} == 8) {
			$pg_msg->{'auth_data'} = substr($curr_sess->{'data'}, 9, $len - 8);
			$pg_msg->{'type'} = 'AuthenticationGSSContinue';
			return $len+1;
		}

		# FIXME Add a catch all ?
	}

	# message: B(K) "BackendKeyData"
	elsif ($from_backend and $pg_msg->{'type'} eq 'K') {
		($pg_msg->{'pid'}, $pg_msg->{'key'}) = unpack('x5NN', $curr_sess->{'data'});
		$pg_msg->{'type'} = 'BackendKeyData';
		return 13;
	}

	# message: F(B) "Bind"
	#   portal=String
	#   name=String
	#   num_formats=int16
	#   formats[]=int16[nb_formats]
	#   num_params=int16
	#   params[]=(len=int32,value=char[len])[nb_params]
	elsif (not $from_backend and $pg_msg->{'type'} eq 'B') {
		my @params_formats;
		my @params;
		my $msg;

		# TODO refactor this mess

		($len, $pg_msg->{'portal'}, $pg_msg->{'name'}, $pg_msg->{'num_formats'}) = unpack('xNZ*Z*n', $curr_sess->{'data'});

		# we add 1 bytes for both portal and name that are null-terminated
		# + 2 bytes of int16 for $num_formats
		$msg = substr($curr_sess->{'data'}, 5 + length($pg_msg->{'portal'})+1 + length($pg_msg->{'name'})+1 +2);

		# catch formats and the $num_params as well
		@params_formats = unpack("n$pg_msg->{'num_formats'} n", $msg);
		$pg_msg->{'num_params'} = pop @params_formats;
		$pg_msg->{'params_types'} = [@params_formats];

		$msg = substr($msg, ($pg_msg->{'num_formats'}+1) * 2);

		# TODO add some safety tests about available data in $msg ?
		for (my $i=0; $i < $pg_msg->{'num_params'}; $i++) {
			# unpack hasn't 32bit signed network template, so we use l>
			my ($len) = unpack('l>', $msg);

			# if len < 0; the value is NULL
			if ($len > 0) {
				push @params, substr($msg, 4, $len);
				$msg = substr($msg, 4 + $len);
			}
			elsif ($len == 0) {
				push @params, '';
				$msg = substr($msg, 4);
			}
			else { # value is NULL
				push @params, undef;
				$msg = substr($msg, 4);
			}
		}

		$pg_msg->{'params'} = [@params];

		$pg_msg->{'type'} = 'Bind';
		return $len+1;
	}

	# message: B(2) "BindComplete"
	elsif ($from_backend and $pg_msg->{'type'} eq '2') {
		$pg_msg->{'type'} = 'BindComplete';
		return 5;
	}

	# message: CancelRequest (F)
	#   status=Char
	elsif (not $from_backend and $pg_msg->{'type'} eq 'CancelRequest') {
		($pg_msg->{'pid'}, $pg_msg->{'key'}) = unpack('x8NN', $curr_sess->{'data'});
		$pg_msg->{'type'} = 'CancelRequest';
		return 16;
	}

	# message: F(C) "Close"
	#   kind=char
	#   name=String
	elsif (not $from_backend and $pg_msg->{'type'} eq 'C') {
		($len, $pg_msg->{'kind'}, $pg_msg->{'name'}) = unpack('xNAZ*', $curr_sess->{'data'});
		$pg_msg->{'type'} = 'Close';
		return $len+1;
	}

	# message: B(3) "CloseComplete"
	elsif ($from_backend and $pg_msg->{'type'} eq '3') {
		$pg_msg->{'type'} = 'CloseComplete';
		return 5;
	}

	# message: B(C) "CommandComplete"
	#   type=char
	#   name=String
	elsif ($from_backend and $pg_msg->{'type'} eq 'C') {
		($len, $pg_msg->{'command'}) = unpack('xNZ*', $curr_sess->{'data'});
		$pg_msg->{'type'} = 'CommandComplete';
		return $len+1;
	}

	# message: B(d) or F(d) "CopyData"
	#   data=Byte[n]
	elsif ($pg_msg->{'type'} eq 'd') {
		$len = unpack('xN', $curr_sess->{'data'});
		$pg_msg->{'row'} = substr($curr_sess->{'data'}, 5, $len-4);
		$pg_msg->{'type'} = 'CopyData';
		return $len+1;
	}

	# message: B(c) or F(c) "CopyDone"
	#   data=Byte[n]
	elsif ($pg_msg->{'type'} eq 'c') {
		$pg_msg->{'type'} = 'CopyDone';
		return 5;
	}

	# message: F(f) "CopyFail"
	#   error=String
	elsif (not $from_backend and $pg_msg->{'type'} eq 'f') {
		($len, $pg_msg->{'error'}) = unpack('xNZ*', $curr_sess->{'data'});
		$pg_msg->{'type'} = 'CopyFail';
		return $len+1;
	}

	# message: B(G) "CopyInResponse"
	#   copy_format=int8
	#   num_fields=int16
	#   fields_formats[]=int16[num_fields]
	elsif ($from_backend and $pg_msg->{'type'} eq 'G') {
		my @fields_formats;

		($len, $pg_msg->{'copy_format'}, @fields_formats)
			= unpack('xNCn/n', $curr_sess->{'data'});
		$pg_msg->{'num_fields'} = scalar(@fields_formats);
		$pg_msg->{'fields_formats'} = [@fields_formats];

		$pg_msg->{'type'} = 'CopyInResponse';
		return $len+1;
	}

	# message: B(H) "CopyOutResponse"
	#   copy_format=int8
	#   num_fields=int16
	#   fields_formats[]=int16[num_fields]
	elsif ($from_backend and $pg_msg->{'type'} eq 'H') {
		my @fields_formats;

		($len, $pg_msg->{'copy_format'}, @fields_formats)
			= unpack('xNCn/n', $curr_sess->{'data'});
		$pg_msg->{'num_fields'} = scalar(@fields_formats);
		$pg_msg->{'fields_formats'} = [@fields_formats];

		$pg_msg->{'type'} = 'CopyOutResponse';
		return $len+1;
	}

	# message: B(D) "DataRow"
	#   num_values=int16
	#   (
	#   value_len=int32
	#   value=Byte[value_len] (TODO give the format given in previous message B(T) ?)
	#   )[num_values]
	elsif ($from_backend and $pg_msg->{'type'} eq 'D') {
		my @values;
		my $msg;
		my $i = 0;

		($len, $pg_msg->{'num_values'}) = unpack('xNn', $curr_sess->{'data'});

		$msg = substr($curr_sess->{'data'}, 7, $len-6);

		while ($i < $pg_msg->{'num_values'}) {
			my $val_len = unpack('l>', $msg);
			my $val = undef;
			if ($val_len != -1) {
				$val = substr($msg, 4, $val_len);
				$msg = substr($msg, 4 + $val_len);
			}
			else {
				$val = undef;
				$msg = substr($msg, 4);
			}

			push @values, [ $val_len, $val];

			$i++;
		}

		$pg_msg->{'values'} = [ @values ];

		$pg_msg->{'type'} = 'DataRow';
		return $len+1;
	}

	# message: F(D) "Describe"
	#   type=char
	#   name=String
	elsif (not $from_backend and $pg_msg->{'type'} eq 'D') {
		($len, $pg_msg->{'kind'}, $pg_msg->{'name'}) = unpack('xNAZ*', $curr_sess->{'data'});
		$pg_msg->{'type'} = 'Describe';
		return $len+1;
	}

	# message: B(I) "EmptyQueryResponse"
	elsif ($from_backend and $pg_msg->{'type'} eq 'I') {
		$pg_msg->{'type'} = 'EmptyQueryResponse';
		return 5;
	}

	# message: B(E) "ErrorResponse"
	#   (code=char
	#   value=String){1,}\x00
	elsif ($from_backend and $pg_msg->{'type'} eq 'E') {
		my $fields = {};
		my $msg;

		$len = unpack('xN', $curr_sess->{'data'});
		$msg = substr($curr_sess->{'data'}, 5, $len-4);

		while ($msg ne '') {
			my ($code, $value) = unpack('AZ*', $msg);
			last if ($code eq '');
			$fields->{$code} = $value;
			$msg = substr($msg, 2 + length($value));
		}

		$pg_msg->{'fields'} = $fields;

		$pg_msg->{'type'} = 'ErrorResponse';
		return $len+1;
	}

	# message: F(E) "Execute"
	#   name=String
	#   nb_rows=int32
	elsif (not $from_backend and $pg_msg->{'type'} eq 'E') {
		($len, $pg_msg->{'name'}, $pg_msg->{'nb_rows'}) = unpack('xNZ*N', $curr_sess->{'data'});
		$pg_msg->{'type'} = 'Execute';
		return $len+1;
	}

	# message: F(H) "Flush"
	elsif (not $from_backend and $pg_msg->{'type'} eq 'H') {
		$pg_msg->{'type'} = 'Flush';
		return 5;
	}

	# message: F(F) "FunctionCall"
	#   func_oid=Int32
	#   num_args_formats=Int16
	#   args_formats[]=int16[nb_formats]
	#   num_args=Int16
	#   args[]=(len=int32,value=Byte[len])[nb_args]
	#   result_format=Int16
	# TODO: NOT TESTED yet
	elsif (not $from_backend and $pg_msg->{'type'} eq 'F') {
		my @args_formats;
		my @args;
		my $msg;

		($len, $pg_msg->{'func_oid'}, @args_formats) = unpack('xNNn/n n', $curr_sess->{'data'});
		$pg_msg->{'num_args'} = pop @args_formats;
		$pg_msg->{'num_args_formats'} = scalar(@args_formats);
		$pg_msg->{'args_formats'} = [@args_formats];

		$msg = substr($curr_sess->{'data'}, 5 + 8 + $pg_msg->{'num_args_formats'} * 2);

		for (my $i=0; $i < $pg_msg->{'num_args'}; $i++) {
			# unpack hasn't 32bit signed network template, so we use l>
			my ($len) = unpack('l>', $msg);

			# if len < 0; the value is NULL
			if ($len > 0) {
				push @args, substr($msg, 4, $len);
				$msg = substr($msg, 4 + $len);
			}
			elsif ($len == 0) {
				push @args, '';
				$msg = substr($msg, 4);
			}
			else { # value is NULL
				push @args, undef;
				$msg = substr($msg, 4);
			}
		}

		$pg_msg->{'params'} = [@args];

		$pg_msg->{'result_format'} = unpack('n', $msg);

		$pg_msg->{'type'} = 'FunctionCall';
		return $len+1;
	}

	# message: B(V) "FunctionCallResponse"
	#   len=Int32
	#   value=Byte[len]
	# TODO: NOT TESTED yet
	elsif ($from_backend and $pg_msg->{'type'} eq 'V') {
		($len, $pg_msg->{'len'}) = unpack('xNl>', $curr_sess->{'data'});

		# if len < 0; the value is NULL
		if ($pg_msg->{'len'} > 0) {
			$pg_msg->{'value'} = substr($curr_sess->{'data'}, 4, $pg_msg->{'len'});
		}
		elsif ($pg_msg->{'len'} == 0) {
			$pg_msg->{'value'} = '';
		}
		else { # value is NULL
			$pg_msg->{'value'} = undef;
		}

		$pg_msg->{'type'} = 'FunctionCallResponse';
		return $len+1;
	}

	# message: B(n) "NoData"
	elsif ($from_backend and $pg_msg->{'type'} eq 'n') {
		$pg_msg->{'type'} = 'NoData';
		return 5;
	}

	# message: B(N) "NoticeResponse"
	#   (code=char
	#   value=String){1,}\x00
	elsif ($from_backend and $pg_msg->{'type'} eq 'N') {
		my $fields = {};
		my $msg;

		$len = unpack('xN', $curr_sess->{'data'});
		$msg = substr($curr_sess->{'data'}, 5, $len-4);

		while ($msg ne '') {
			my ($code, $value) = unpack('AZ*', $msg);
			last if ($code eq '');
			$fields->{$code} = $value;
			$msg = substr($msg, 2 + length($value));
		}

		$pg_msg->{'fields'} = $fields;

		$pg_msg->{'type'} = 'NoticeResponse';
		return $len+1;
	}

	# message: B(A) "NotificationResponse"
	#   pid=int32
	#   channel=String
	#   payload=String
	elsif ($from_backend and $pg_msg->{'type'} eq 'A') {
		($len, $pg_msg->{'pid'}, $pg_msg->{'channel'}, $pg_msg->{'payload'}) = unpack('xNNZ*Z*', $curr_sess->{'data'});
		$pg_msg->{'type'} = 'NotificationResponse';
		return $len+1;
	}

	# message: B(t) "ParameterDescription"
	#   num_params=int16
	#   params_types[]=int32[nb_formats]
	elsif ($from_backend and $pg_msg->{'type'} eq 't') {
		my @params_types;

		($len, @params_types) = unpack('xNn/N', $curr_sess->{'data'});
		$pg_msg->{'num_params'} = scalar(@params_types);
		$pg_msg->{'params_types'} = [@params_types];

		$pg_msg->{'type'} = 'ParameterDescription';
		return $len+1;
	}

	# message: B(S) "ParameterStatus"
	#   name=String
	#   value=String
	elsif ($from_backend and $pg_msg->{'type'} eq 'S') {
		($len, $pg_msg->{'name'}, $pg_msg->{'value'}) = unpack('xNZ*Z*', $curr_sess->{'data'});

		$pg_msg->{'type'} = 'ParameterStatus';
		return $len+1;
	}

	# message: F(P) "Parse"
	#   name=String
	#   query=String
	#   num_params=int16
	#   params_types[]=int32[nb_formats]
	elsif (not $from_backend and $pg_msg->{'type'} eq 'P') {
		my @params_types;
		($len, $pg_msg->{'name'}, $pg_msg->{'query'}, @params_types)
			= unpack('xNZ*Z*n/N', $curr_sess->{'data'});
		$pg_msg->{'num_params'} = scalar(@params_types);
		$pg_msg->{'params_types'} = [@params_types];

		$pg_msg->{'type'} = 'Parse';
		return $len+1;
	}

	# message: B(1) "ParseComplete"
	elsif ($from_backend and $pg_msg->{'type'} eq '1') {
		$pg_msg->{'type'} = 'ParseComplete';
		return 5;
	}

	# message: F(p) "PasswordMessage"
	#    password=String
	elsif (not $from_backend and $pg_msg->{'type'} eq 'p') {
		($len, $pg_msg->{'password'}) = unpack('xNZ*', $curr_sess->{'data'});
		$pg_msg->{'type'} = 'PasswordMessage';
		return $len+1;
	}

	# message: B(s) "PortalSuspended"
	elsif ($from_backend and $pg_msg->{'type'} eq 's') {
		$pg_msg->{'type'} = 'PortalSuspended';
		return 5;
	}

	# message: F(Q) "Query"
	#    query=String
	elsif (not $from_backend and $pg_msg->{'type'} eq 'Q') {
		($len, $pg_msg->{'query'}) = unpack('xNZ*', $curr_sess->{'data'});
		$pg_msg->{'type'} = 'Query';
		return $len+1;
	}

	# message: B(Z) "ReadyForQuery"
	#   status=Char
	elsif ($from_backend and $pg_msg->{'type'} eq 'Z') {
		$pg_msg->{'status'} = substr($curr_sess->{'data'}, 5, 1);
		$pg_msg->{'type'} = 'ReadyForQuery';
		return 6;
	}

	# message: B(T) "RowDescription"
	#   num_fields=int16
	#   (
	#     field=String
	#     relid=int32 (0 if not associated to a table)
	#     attnum=int16 (0 if not associated to a table)
	#     type=int32
	#     type_len=int16 (-1 if variable, see pg_type.typlen)
	#     type_mod=int32 (see pg_attribute.atttypmod)
	#     format=int16 (0:text or 1:binary)
	#   )[num_fields]
	elsif ($from_backend and $pg_msg->{'type'} eq 'T') {
		my @fields;
		my $i=0;
		my $msg;

		($len, $pg_msg->{'num_fields'}) = unpack('xNn', $curr_sess->{'data'});
		$msg = substr($curr_sess->{'data'}, 7);

		while ($i < $pg_msg->{'num_fields'}) {
			my @field = unpack('Z*NnNnNn', $msg);
			push @fields, [ @field ];
			$msg = substr($msg, 19 + length($field[0]));

			$i++;
		}

		$pg_msg->{'fields'} = [ @fields ];

		$pg_msg->{'type'} = 'RowDescription';
		return $len+1;
	}

	# message: SSLAnswer (B)
	elsif ($from_backend and $pg_msg->{'type'} eq 'SSLAnswer') {
		$pg_msg->{'ssl_answer'} = substr($curr_sess->{'data'}, 0, 1);
		$pg_msg->{'type'} = 'SSLAnswer';
		return 1;
	}

	# message: SSLRequest (F)
	#   status=Char
	elsif (not $from_backend and $pg_msg->{'type'} eq 'SSLRequest') {
		$pg_msg->{'type'} = 'SSLRequest';
		return 8;
	}

	# message: StartupMessage (F)
	#   status=Char
	#   (param=String
	#   value=String){1,}\x00
	elsif (not $from_backend and $pg_msg->{'type'} eq 'StartupMessage') {
		my $msg;
		my $params = {};

		$len = unpack('N', $curr_sess->{'data'});

		$pg_msg->{'version'} = 3;

		$msg = substr($curr_sess->{'data'}, 8); # ignore the version fields

		while ($msg ne '') {
			my ($param, $value) = unpack('Z*Z*', $msg);
			last if ($param eq '');
			$params->{$param} = $value;
			$msg = substr($msg, 2 + length($param) + length($value));
		}

		$pg_msg->{'params'} = $params;

		$pg_msg->{'type'} = 'StartupMessage';
		return $len;
	}

	# message: F(S) "Sync"
	elsif (not $from_backend and $pg_msg->{'type'} eq 'S') {
		$pg_msg->{'type'} = 'Sync';
		return 5;
	}

	# message: F(X) "Terminate"
	elsif (not $from_backend and $pg_msg->{'type'} eq 'X') {
		$pg_msg->{'type'} = 'Terminate';
		return 5;
	}

	# Default catchall
	else {
		debug(3, "PGSQL: not implemented message type: %s(%s)\n", ($from_backend?'B':'F'), $pg_msg->{'type'});
		return undef;
	}

	# return $pg_msg;
	return 1;
}

sub process_message_v3 {
	my $self = shift;
	my $pg_msg_orig = shift;
	my $sess_hash = $pg_msg_orig->{'sess_hash'};
	my $from_backend = $pg_msg_orig->{'from_backend'};

	my $curr_sess = $self->{'sessions'}->{$sess_hash};

	# buffer length. It helps tracking if we have enough data in session's
	# buffer to process the current message
	my $data_len = length $curr_sess->{'data'};

	# each packet processed might have one or more pgsql message.
	do {

		# copy base message properties hash for this new message
		my $pg_msg = \%{ ( $pg_msg_orig ) };

		# the message current total length
		my $msg_len = 0;

		if (
			(not $from_backend and $curr_sess->{'data'} =~ /^[BCfDEHFPpQSXdc].{4}/s)
			or ($from_backend and $curr_sess->{'data'} =~ /^[RK23CGHDIEVnNAtS1sZTdc].{4}/s)
		) {
			# the message has a type byte
			($pg_msg->{'type'}, $msg_len) = unpack('AN', $curr_sess->{'data'});

			if ($data_len < $msg_len + 1) { # we add the type byte
				# we don't have the full message, waiting for more bits
				debug(2, "NOTICE: message fragmented (data available: %d, total message length: %d), waiting for more bits.\n", $data_len, $msg_len+1);
				return;
			}
		}
		elsif ($from_backend and $curr_sess->{'data'} =~ /^N|S$/) {
			# SSL answer
			$pg_msg->{'type'} = 'SSLAnswer';
		}
		elsif (not $from_backend and $curr_sess->{'data'} =~ /^.{8}/s) {
			my $code;
			($msg_len, $code) = unpack('NN', $curr_sess->{'data'});
			if ($code == 80877102) {
				$pg_msg->{'type'} = 'CancelRequest';
			}
			elsif ($code == 80877103) {
				$pg_msg->{'type'} = 'SSLRequest';
			}
			elsif ($code == 196608) {
				$pg_msg->{'type'} = 'StartupMessage';
				# my $min = $code%65536; # == 0
				# my $maj = $code/65536; # == 3
			}
			else {
				if (get_debug_lvl()) {
					$curr_sess->{'data'} =~ tr/\x00-\x1F\x7F-\xFF/./;
					debug(1, "WARNING: dropped alien packet I was unable to mess with at timestamp %s:\n'%s'\n",
						$pg_msg->{'timestamp'}, $curr_sess->{'data'}
					);
				}
				$curr_sess->{'data'} = '';
				return;
			}
		}
		else {
			debug(2, "NOTICE: looks like we have either an incomplette header or some junk in the buffer (data available: %d)...waiting for more bits.\n", $data_len);
			return ;
		}

		$msg_len = $self->parse_v3($pg_msg);

		debug(3, "PGSQL: pckt=%d, timestamp=%s, session=%s type=%s, msg_len=%d, data_len=%d\n",
			$self->{'pckt_count'}, $pg_msg->{'timestamp'}, $sess_hash, $pg_msg->{'type'}, $msg_len, $data_len
		);

		if ($msg_len > 0) {
			$pg_msg->{'data'} = substr($curr_sess->{'data'}, 0, $msg_len);
			$self->{$pg_msg->{'type'}}->($pg_msg) if defined $self->{$pg_msg->{'type'}};
		}
		# catch error ?

		### end of processing, remove processed data
		$curr_sess->{'data'} = substr($curr_sess->{'data'}, $msg_len);
		$data_len -= $msg_len;

		# if the message was Terminate, destroy the session
		if ($pg_msg->{'type'} eq 'Terminate') {
<<<<<<< HEAD
=======
			debug(3, "PGSQL: destroying session %s (remaining buffer was %d byte long).\n", $sess_hash, $data_len);
			delete $self->{'sessions'}->{$sess_hash};
		}

		$self->{'queries_count'}++;
	} while ($data_len > 0);
}

##
# Here is how message are mapped between v2 and v3:
# "AsciiRow"               => "DataRow"
# "BinaryRow"              => "DataRow"
# "CompletedResponse"      => "CommandComplete"
# "CopyDataRows"           => "CopyData"
# "FunctionResultResponse" => "FunctionCallResponse"
# "FunctionVoidResponse"   => "FunctionCallResponse"
# "StartupPacket"          => "StartupMessage"
#
# message "CursorResponse" is protocol v2 only !
##
sub parse_v2 {
	my $self = shift;
	my $pg_msg = shift;

	my $from_backend = $pg_msg->{'from_backend'};
	my $curr_sess = $self->{'sessions'}->{$pg_msg->{'sess_hash'}};

	# message: B(D) "AsciiRow" or B(B) "BinaryRow"
	# we try to be compatible with proto v3 here
	if ($from_backend and $pg_msg->{'type'} =~ /[DB]/) {
		my $num_bytes = 1 + int($curr_sess->{'num_fields'} / 8);
		my $num_bits = 8*$num_bytes;
		my @values;
		my @field_notnull;
		my $msg;
		my $msg_len;
		my $buff_len = length($curr_sess->{'data'});

		$pg_msg->{'num_values'} = $curr_sess->{'num_fields'};

		# DataRow message are really prone to be splitted between multi network packets
		return -1 if ($buff_len < 1+$num_bytes);

		@field_notnull = split(//, unpack("xB$num_bits", $curr_sess->{'data'}));

		## compute message length and check if we have enough data in the buffer ##
		$msg_len = 1 + $num_bytes;
		for (my $i=0; $i < $pg_msg->{'num_values'}; $i++) {
			if ($field_notnull[$i] eq '1') {
				if ($msg_len+4 <= $buff_len) {
					my $val_len = unpack("x${msg_len}N", $curr_sess->{'data'});
					$msg_len += $val_len;
					return -1 unless ($msg_len <= $buff_len);
				}
				else { return -1; }
			}
		}

		$msg = substr($curr_sess->{'data'}, 1 + $num_bytes);

		for (my $i=0; $i < $pg_msg->{'num_values'}; $i++) {
			# printf STDERR "  i: %d", $i;
			my $val_len = -1;
			my $val = undef;

			if ($field_notnull[$i] eq '1') {
				$val_len = unpack('N', $msg);
				$val = substr($msg, 4, $val_len-4);
				$msg = substr($msg, $val_len);
			}

			push @values, [ $val_len, $val];
		}

		$pg_msg->{'values'} = [ @values ];

		# TODO we should take care of binary -vs- text format at some point...
		$pg_msg->{'type'} = 'DataRow';

		return $msg_len;
	}

	# message: B(R) "Authentication*"
	elsif ($from_backend and $pg_msg->{'type'} eq 'R') {
		($pg_msg->{'code'}) = unpack('xN', $curr_sess->{'data'});

		# AuthenticationOk
		if ($pg_msg->{'code'} == 0) {
			$pg_msg->{'type'} = 'AuthenticationOk';
			return 5;
		}
		# AuthenticationKerberosV4
		elsif ($pg_msg->{'code'} == 1) {
			$pg_msg->{'type'} = 'AuthenticationKerberosV4';
			return 5;
		}
		# AuthenticationKerberosV5
		elsif ($pg_msg->{'code'} == 2) {
			$pg_msg->{'type'} = 'AuthenticationKerberosV5';
			return 5;
		}
		# AuthenticationCleartextPassword
		elsif ($pg_msg->{'code'} == 3) {
			$pg_msg->{'type'} = 'AuthenticationCleartextPassword';
			$curr_sess->{'ask_passwd'} = 1;
			return 5;
		}
		# AuthenticationCryptPassword
		elsif ($pg_msg->{'code'} == 4) {
			$pg_msg->{'salt'} = substr($curr_sess->{'data'}, 5, 2);
			$pg_msg->{'type'} = 'AuthenticationCryptPassword';
			$curr_sess->{'ask_passwd'} = 1;
			return 7;
		}
		# AuthenticationMD5Password
		elsif ($pg_msg->{'code'} == 5) {
			$pg_msg->{'salt'} = substr($curr_sess->{'data'}, 5, 4);
			$pg_msg->{'type'} = 'AuthenticationMD5Password';
			$curr_sess->{'ask_passwd'} = 1;
			return 9;
		}
		# AuthenticationSCMCredential
		elsif ($pg_msg->{'code'} == 6) {
			$pg_msg->{'type'} = 'AuthenticationSCMCredential';
			return 5;
		}
		# FIXME Add a catch all ?
	}

	# message: B(K) "BackendKeyData"
	elsif ($from_backend and $pg_msg->{'type'} eq 'K') {
		($pg_msg->{'pid'}, $pg_msg->{'key'}) = unpack('xNN', $curr_sess->{'data'});
		$pg_msg->{'type'} = 'BackendKeyData';
		return 9;
	}

	# message: CancelRequest (F)
	# TODO: NOT TESTED yet
	elsif (not $from_backend and $pg_msg->{'type'} eq 'CancelRequest') {
		($pg_msg->{'pid'}, $pg_msg->{'key'}) = unpack('x8NN', $curr_sess->{'data'});
		$pg_msg->{'type'} = 'CancelRequest';
		return 16;
	}

	# message: B(C) "CompletedResponse"
	#   type=char
	#   name=String
	elsif ($from_backend and $pg_msg->{'type'} eq 'C') {
		$pg_msg->{'command'} = unpack('xZ*', $curr_sess->{'data'});
		$pg_msg->{'type'} = 'CommandComplete';
		return length($pg_msg->{'command'})+2; # add type + null terminated String
	}

	# message: B or F "CopyDataRows"
	#   row=Byte[n]
	# TODO: NOT TESTED yet
	elsif ($pg_msg->{'type'} eq 'CopyDataRows') {
		my $end = index($curr_sess->{'data'}, "\n");

		# we don't have the full row (fragmentation)
		return -1 if ($end == -1);

		$pg_msg->{'row'} = substr($curr_sess->{'data'}, 0, $end + 1);
		$pg_msg->{'type'} = 'CopyData';

		if ($pg_msg->{'row'} eq "\\.\n") {
			delete $curr_sess->{'copy_mode'};
		}

		return length($pg_msg->{'row'});
	}

	# message: B(G) "CopyInResponse"
	# TODO: NOT TESTED yet
	elsif ($from_backend and $pg_msg->{'type'} eq 'G') {
		$curr_sess->{'copy_mode'} = 1;
		$pg_msg->{'type'} = 'CopyInResponse';
		return 1;
	}

	# message: B(H) "CopyOutResponse"
	# TODO: NOT TESTED yet
	elsif ($from_backend and $pg_msg->{'type'} eq 'H') {
		$curr_sess->{'copy_mode'} = 1;
		$pg_msg->{'type'} = 'CopyOutResponse';
		return 1;
	}

	# message: B(P) "CursorResponse"
	elsif ($from_backend and $pg_msg->{'type'} eq 'P') {
		$pg_msg->{'name'} = unpack('xZ*', $curr_sess->{'data'});
		$pg_msg->{'type'} = 'CursorResponse';
		return length($pg_msg->{'name'}) +2; # add type + null terminated String
	}

	# message: B(I) "EmptyQueryResponse"
	elsif ($from_backend and $pg_msg->{'type'} eq 'I') {
		$pg_msg->{'type'} = 'EmptyQueryResponse';
		return 2; # EmptyQueryResponse has an empty string (1-byte) as parameter
	}

	# message: B(E) "ErrorResponse"
	# We try to be compatible with v3 here
	#   M => String
	# TODO: NOT TESTED yet
	elsif ($from_backend and $pg_msg->{'type'} eq 'E') {
		$pg_msg->{'fields'} = {
			'M' => unpack('xZ*', $curr_sess->{'data'})
		};

		$pg_msg->{'type'} = 'ErrorResponse';
		return length($pg_msg->{'fields'}->{'M'})+2; # add type + null terminated String
	}

	# message: F(F) "FunctionCall"
	#   func_oid=Int32
	#   num_args=Int32
	#   args[]=(len=int32,value=Byte[len])[nb_args]
	# TODO: NOT TESTED yet
	elsif (not $from_backend and $pg_msg->{'type'} eq 'F') {
		my @args;
		my $msg;
		my $msg_len = 0;
		my $buff_len = length($curr_sess->{'data'});

		# fragmentation...
		return -1 if ($buff_len < 10);

		# FunctionCall has an empty string (one-byte "\0") as second "parameter"...
		($pg_msg->{'func_oid'}, $pg_msg->{'num_args'}) = unpack('xxNN', $curr_sess->{'data'});

		# compute the message size and check for fragmentation
		$msg_len = 10;
		for (my $i=0; $i < $pg_msg->{'num_args'}; $i++) {
			if ($msg_len+4 <= $buff_len) {
				my $val_len = unpack("x${msg_len}N", $curr_sess->{'data'});
				$msg_len += $val_len;
				return -1 unless ($msg_len <= $buff_len);
			}
			else { return -1; }
		}

		$msg = substr($curr_sess->{'data'}, 10);

		for (my $i=0; $i < $pg_msg->{'num_args'}; $i++) {
			my $len = unpack('N', $msg);

			push @args, substr($msg, 4, $len);
			$msg = substr($msg, $len+4);
		}

		$pg_msg->{'params'} = [@args];

		$pg_msg->{'type'} = 'FunctionCall';
		return $msg_len;
	}

	# message: B(V) "FunctionResultResponse" and "FunctionVoidResponse"
	# aka "FunctionCallResponse" in v3
	#   len=Int32
	#   value=Byte[len]
	# TODO: NOT TESTED yet
	elsif ($from_backend and $pg_msg->{'type'} eq 'V') {
		my $status = unpack('xA', $curr_sess->{'data'});
		$pg_msg->{'type'} = 'FunctionCallResponse';

		if ($status eq '0') {
			$pg_msg->{'len'} = 0;
			$pg_msg->{'value'} = undef;
			return 2;
		}

		$pg_msg->{'len'} = unpack('xxN', $curr_sess->{'data'});
		$pg_msg->{'value'} = substr($curr_sess->{'data'}, 6, $pg_msg->{'len'});

		return $pg_msg->{'len'}+6;
	}

	# message: B(N) "NoticeResponse"
	# We try to be compatible with v3 here
	#   M => String
	# TODO: NOT TESTED yet
	elsif ($from_backend and $pg_msg->{'type'} eq 'N') {
		$pg_msg->{'fields'} = {
			'M' => unpack('xZ*', $curr_sess->{'data'})
		};

		$pg_msg->{'type'} = 'NoticeResponse';
		return length($pg_msg->{'fields'}->{'M'})+2; # add type + null terminated String
	}

	# message: B(A) "NotificationResponse"
	# We try to be compatible with v3 here
	#   pid=int32
	#   channel=String
	#   payload=undef (NOT in protocol v2!)
	# TODO: NOT TESTED yet
	elsif ($from_backend and $pg_msg->{'type'} eq 'A') {
		($pg_msg->{'pid'}, $pg_msg->{'channel'}) = unpack('xNZ*', $curr_sess->{'data'});
		$pg_msg->{'payload'} = undef;
		$pg_msg->{'type'} = 'NotificationResponse';
		return length($pg_msg->{'channel'})+6; # add type + pid + null terminated String
	}

	# message: F "PasswordMessage"
	#    password=String
	elsif (not $from_backend and $pg_msg->{'type'} eq 'PasswordMessage') {
		my $len;
		($len, $pg_msg->{'password'}) = unpack('NZ*', $curr_sess->{'data'});
		$pg_msg->{'type'} = 'PasswordMessage';
		return $len;
	}

	# message: F(Q) "Query"
	#    query=String
	elsif (not $from_backend and $pg_msg->{'type'} eq 'Q') {
		($pg_msg->{'query'}) = unpack('xZ*', $curr_sess->{'data'});
		$pg_msg->{'type'} = 'Query';
		return length($pg_msg->{'query'})+2; # add type + null terminated String
	}

	# message: B(Z) "ReadyForQuery"
	# We try to be compatible with proto v3 here
	#   status=undef (NOT definied in v2 !)
	elsif ($from_backend and $pg_msg->{'type'} eq 'Z') {
		$pg_msg->{'status'} = undef;
		$pg_msg->{'type'} = 'ReadyForQuery';
		return 1;
	}

	# message: B(T) "RowDescription"
	# We try to be compatible with v3 here
	#   num_fields=int16
	#   (
	#     field=String
	#     relid=undef (NOT in proto v2)
	#     attnum=undef (NOT in proto v2)
	#     type=int32
	#     type_len=int16 (-1 if variable, see pg_type.typlen)
	#     type_mod=int32 (see pg_attribute.atttypmod)
	#     format=undef (NOT in proto v2)
	#   )[num_fields]
	elsif ($from_backend and $pg_msg->{'type'} eq 'T') {
		my @fields;
		my $i=0;
		my $msg;
		my $msg_len;

		# TODO we should probably check for segmentation in here...

		($pg_msg->{'num_fields'}) = unpack('xn', $curr_sess->{'data'});
		$msg = substr($curr_sess->{'data'}, 3);

		$msg_len = 3;

		while ($i < $pg_msg->{'num_fields'}) {
			my ($name, $type, $type_len, $type_mod) = unpack('Z*NnN', $msg);
			my @field = ($name, undef, undef, $type, $type_len, $type_mod, undef);
			my $len = 11 + length($field[0]);
			push @fields, [ @field ];
			$msg = substr($msg, $len);
			$msg_len += $len;
			$i++;
		}

		$pg_msg->{'fields'} = [ @fields ];

		# save the number of fields for messages AsciiRow and BinaryRow
		$curr_sess->{'num_fields'} = $pg_msg->{'num_fields'};

		$pg_msg->{'type'} = 'RowDescription';
		return $msg_len;
	}

	# message: SSLAnswer (B)
	elsif ($from_backend and $pg_msg->{'type'} eq 'SSLAnswer') {
		$pg_msg->{'ssl_answer'} = substr($curr_sess->{'data'}, 0, 1);
		$pg_msg->{'type'} = 'SSLAnswer';
		return 1;
	}

	# message: SSLRequest (F)
	elsif (not $from_backend and $pg_msg->{'type'} eq 'SSLRequest') {
		$pg_msg->{'type'} = 'SSLRequest';
		return 8;
	}

	# message: StartupPacket (F)
	# We try to be compatible with v3 here
	#   version=2
	#   params = (param => String)
	elsif (not $from_backend and $pg_msg->{'type'} eq 'StartupMessage') {
		my $msg;
		my $params = {};

		$pg_msg->{'version'} = 2;

		$pg_msg->{'params'}->{'database'} = substr($curr_sess->{'data'}, 8, 64);
		$pg_msg->{'params'}->{'user'} = substr($curr_sess->{'data'}, 72, 64);

		$pg_msg->{'params'} = $params;

		$pg_msg->{'type'} = 'StartupMessage';
		return 296;
	}

	# message: F(X) "Terminate"
	elsif (not $from_backend and $pg_msg->{'type'} eq 'X') {
		$pg_msg->{'type'} = 'Terminate';
		return 1;
	}

	# we metched nothing known
	debug(3, "PGSQL: not implemented message type: %s(%s)\n", ($from_backend?'B':'F'), $pg_msg->{'type'});

	return -1;
}

sub process_message_v2 {
	my $self = shift;
	my $pg_msg_orig = shift;
	my $sess_hash = $pg_msg_orig->{'sess_hash'};
	my $from_backend = $pg_msg_orig->{'from_backend'};

	my $curr_sess = $self->{'sessions'}->{$sess_hash};

	# buffer length. It helps tracking if we have enough data in session's
	# buffer to process the current message
	my $data_len = length $curr_sess->{'data'};

	# each packet processed might have one or more pgsql message.
	do {

		# copy base message properties hash for this new message
		my $pg_msg = \%{ ( $pg_msg_orig ) };

		# the message current total length
		my $msg_len = 0;

		if ($from_backend and $curr_sess->{'data'} =~ /^N|S$/) {
			# SSL answer
			$pg_msg->{'type'} = 'SSLAnswer';
		}
		elsif (
			(not $from_backend and $curr_sess->{'data'} =~ /^[FQX]/s)
			or ($from_backend and $curr_sess->{'data'} =~ /^[DRKBCGHPIEVNAZT]/s)
		) {
			# the message has a type byte
			$pg_msg->{'type'} = substr($curr_sess->{'data'}, 0, 1);
		}
		elsif (not $from_backend and $curr_sess->{'data'} =~ /^.{8}/s) {
			my $code;
			($msg_len, $code) = unpack('NN', $curr_sess->{'data'});

			if ($code == 80877102) {
				$pg_msg->{'type'} = 'CancelRequest';
			}
			elsif ($code == 80877103) {
				$pg_msg->{'type'} = 'SSLRequest';
			}
			elsif ($code == 131072) {
				$pg_msg->{'type'} = 'StartupMessage';
				# my $min = $code%65536; # == 0
				# my $maj = $code/65536; # == 2
			}
			elsif (defined $curr_sess->{'ask_passwd'}) {
				$pg_msg->{'type'} = 'PasswordPacket';
				delete $curr_sess->{'ask_passwd'};
			}
			elsif (defined $curr_sess->{'copy_mode'}) {
				$pg_msg->{'type'} = 'CopyDataRows';
			}
			else {
				if (get_debug_lvl()) {
					$curr_sess->{'data'} =~ tr/\x00-\x1F\x7F-\xFF/./;
					debug(1, "WARNING: dropped alien packet I was unable to mess with at timestamp %s:\n'%s'\n",
						$pg_msg->{'timestamp'}, $curr_sess->{'data'}
					);
				}
				$curr_sess->{'data'} = '';
				return;
			}
		}
		else {
			debug(2, "NOTICE: looks like we have either an incomplette header or some junk in the buffer (data available: %d)...waiting for more bits.\n", $data_len);
			return ;
		}

		$msg_len = $self->parse_v2($pg_msg);

		debug(3, "PGSQL: pckt=%d, timestamp=%s, session=%s type=%s, msg_len=%d, data_len=%d\n",
			$self->{'pckt_count'}, $pg_msg->{'timestamp'}, $sess_hash, $pg_msg->{'type'}, $msg_len, $data_len
		);

		return if $msg_len < 0 # the function probably miss some bytes
			or $msg_len > $data_len; # or have fragmentation

		$pg_msg->{'data'} = substr($curr_sess->{'data'}, 0, $msg_len);
		$self->{$pg_msg->{'type'}}->($pg_msg) if defined $self->{$pg_msg->{'type'}};

		### end of processing, remove processed data
		$curr_sess->{'data'} = substr($curr_sess->{'data'}, $msg_len);
		$data_len -= $msg_len;

		# if the message was Terminate, destroy the session
		if ($pg_msg->{'type'} eq 'Terminate') {
>>>>>>> c14ace18
			debug(3, "PGSQL: destroying session %s (remaining buffer was %d byte long).\n", $sess_hash, $data_len);
			delete $self->{'sessions'}->{$sess_hash};
		}

		$self->{'queries_count'}++;
	} while ($data_len > 0);
}

DESTROY {
	my $self = shift;
	debug(1, "-- Core: Total number of messages: $self->{'queries_count'}\n");
	debug(1, "-- bye.\n");
}

1<|MERGE_RESOLUTION|>--- conflicted
+++ resolved
@@ -876,8 +876,6 @@
 
 		# if the message was Terminate, destroy the session
 		if ($pg_msg->{'type'} eq 'Terminate') {
-<<<<<<< HEAD
-=======
 			debug(3, "PGSQL: destroying session %s (remaining buffer was %d byte long).\n", $sess_hash, $data_len);
 			delete $self->{'sessions'}->{$sess_hash};
 		}
@@ -1384,7 +1382,6 @@
 
 		# if the message was Terminate, destroy the session
 		if ($pg_msg->{'type'} eq 'Terminate') {
->>>>>>> c14ace18
 			debug(3, "PGSQL: destroying session %s (remaining buffer was %d byte long).\n", $sess_hash, $data_len);
 			delete $self->{'sessions'}->{$sess_hash};
 		}
